--- conflicted
+++ resolved
@@ -42,166 +42,11 @@
  * A {@link PipelineRunner} that executes the operations in the
  * pipeline by first translating them to a Flink Plan and then executing them either locally
  * or on a Flink cluster, depending on the configuration.
- * <p/>
+ * <p>
  * This is based on {@link com.google.cloud.dataflow.sdk.runners.DataflowPipelineRunner}.
  */
 public class FlinkPipelineRunner extends PipelineRunner<FlinkRunnerResult> {
 
-<<<<<<< HEAD
-    private static final Logger LOG = LoggerFactory.getLogger(FlinkPipelineRunner.class);
-
-    /**
-     * Provided options.
-     */
-    private final FlinkPipelineOptions options;
-
-    private final FlinkJobExecutionEnvironment flinkJobEnv;
-
-    /**
-     * Construct a runner from the provided options.
-     *
-     * @param options Properties which configure the runner.
-     * @return The newly created runner.
-     */
-    public static FlinkPipelineRunner fromOptions(PipelineOptions options) {
-        FlinkPipelineOptions flinkOptions =
-                PipelineOptionsValidator.validate(FlinkPipelineOptions.class, options);
-        ArrayList<String> missing = new ArrayList<>();
-
-        if (flinkOptions.getAppName() == null) {
-            missing.add("appName");
-        }
-        if (missing.size() > 0) {
-            throw new IllegalArgumentException(
-                    "Missing required values: " + Joiner.on(',').join(missing));
-        }
-
-        if (flinkOptions.getFilesToStage() == null) {
-            flinkOptions.setFilesToStage(detectClassPathResourcesToStage(
-                    DataflowPipelineRunner.class.getClassLoader()));
-            LOG.info("PipelineOptions.filesToStage was not specified. "
-                            + "Defaulting to files from the classpath: will stage {} files. "
-                            + "Enable logging at DEBUG level to see which files will be staged.",
-                    flinkOptions.getFilesToStage().size());
-            LOG.debug("Classpath elements: {}", flinkOptions.getFilesToStage());
-        }
-
-        // Verify jobName according to service requirements.
-        String jobName = flinkOptions.getJobName().toLowerCase();
-        Preconditions.checkArgument(jobName.matches("[a-z]([-a-z0-9]*[a-z0-9])?"), "JobName invalid; " +
-                "the name must consist of only the characters " + "[-a-z0-9], starting with a letter " +
-                "and ending with a letter " + "or number");
-        Preconditions.checkArgument(jobName.length() <= 40,
-                "JobName too long; must be no more than 40 characters in length");
-
-        // Set Flink Master to [auto] if no option was specified.
-        if (flinkOptions.getFlinkMaster() == null) {
-            flinkOptions.setFlinkMaster("[auto]");
-        }
-
-        return new FlinkPipelineRunner(flinkOptions);
-    }
-
-    private FlinkPipelineRunner(FlinkPipelineOptions options) {
-        this.options = options;
-        this.flinkJobEnv = new FlinkJobExecutionEnvironment(options);
-    }
-
-    @Override
-    public FlinkRunnerResult run(Pipeline pipeline) {
-        LOG.info("Executing pipeline using FlinkPipelineRunner.");
-
-        LOG.info("Translating pipeline to Flink program.");
-
-        this.flinkJobEnv.translate(pipeline);
-
-        LOG.info("Starting execution of Flink program.");
-
-        JobExecutionResult result;
-        try {
-            result = this.flinkJobEnv.executeJob();
-        } catch (Exception e) {
-            LOG.error("Pipeline execution failed", e);
-            throw new RuntimeException("Pipeline execution failed", e);
-        }
-
-        LOG.info("Execution finished in {} msecs", result.getNetRuntime());
-
-        Map<String, Object> accumulators = result.getAllAccumulatorResults();
-        if (accumulators != null && !accumulators.isEmpty()) {
-            LOG.info("Final aggregator values:");
-
-            for (Map.Entry<String, Object> entry : result.getAllAccumulatorResults().entrySet()) {
-                LOG.info("{} : {}", entry.getKey(), entry.getValue());
-            }
-        }
-
-        return new FlinkRunnerResult(accumulators, result.getNetRuntime());
-    }
-
-    /**
-     * For testing.
-     */
-    public FlinkPipelineOptions getPipelineOptions() {
-        return options;
-    }
-
-    /**
-     * Constructs a runner with default properties for testing.
-     *
-     * @return The newly created runner.
-     */
-    public static FlinkPipelineRunner createForTest() {
-        FlinkPipelineOptions options = PipelineOptionsFactory.as(FlinkPipelineOptions.class);
-        // we use [auto] for testing since this will make it pick up the Testing
-        // ExecutionEnvironment
-        options.setFlinkMaster("[auto]");
-        return new FlinkPipelineRunner(options);
-    }
-
-    @Override
-    public <Output extends POutput, Input extends PInput> Output apply(
-            PTransform<Input, Output> transform, Input input) {
-        return super.apply(transform, input);
-    }
-
-    /////////////////////////////////////////////////////////////////////////////
-
-    @Override
-    public String toString() {
-        return "DataflowPipelineRunner#" + hashCode();
-    }
-
-    /**
-     * Attempts to detect all the resources the class loader has access to. This does not recurse
-     * to class loader parents stopping it from pulling in resources from the system class loader.
-     *
-     * @param classLoader The URLClassLoader to use to detect resources to stage.
-     * @return A list of absolute paths to the resources the class loader uses.
-     * @throws IllegalArgumentException If either the class loader is not a URLClassLoader or one
-     *                                  of the resources the class loader exposes is not a file resource.
-     */
-    protected static List<String> detectClassPathResourcesToStage(ClassLoader classLoader) {
-        if (!(classLoader instanceof URLClassLoader)) {
-            String message = String.format("Unable to use ClassLoader to detect classpath elements. "
-                    + "Current ClassLoader is %s, only URLClassLoaders are supported.", classLoader);
-            LOG.error(message);
-            throw new IllegalArgumentException(message);
-        }
-
-        List<String> files = new ArrayList<>();
-        for (URL url : ((URLClassLoader) classLoader).getURLs()) {
-            try {
-                files.add(new File(url.toURI()).getAbsolutePath());
-            } catch (IllegalArgumentException | URISyntaxException e) {
-                String message = String.format("Unable to convert url (%s) to file.", url);
-                LOG.error(message);
-                throw new IllegalArgumentException(message, e);
-            }
-        }
-        return files;
-    }
-=======
 	private static final Logger LOG = LoggerFactory.getLogger(FlinkPipelineRunner.class);
 
 	/**
@@ -356,5 +201,4 @@
 		}
 		return files;
 	}
->>>>>>> 02c41c52
 }