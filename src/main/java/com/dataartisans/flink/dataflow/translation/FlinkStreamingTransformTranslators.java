/*
 * Copyright 2015 Data Artisans GmbH
 *
 * Licensed under the Apache License, Version 2.0 (the "License");
 * you may not use this file except in compliance with the License.
 * You may obtain a copy of the License at
 *
 *     http://www.apache.org/licenses/LICENSE-2.0
 *
 * Unless required by applicable law or agreed to in writing, software
 * distributed under the License is distributed on an "AS IS" BASIS,
 * WITHOUT WARRANTIES OR CONDITIONS OF ANY KIND, either express or implied.
 * See the License for the specific language governing permissions and
 * limitations under the License.
 */

package com.dataartisans.flink.dataflow.translation;

import com.dataartisans.flink.dataflow.translation.functions.UnionCoder;
import com.dataartisans.flink.dataflow.translation.types.CoderTypeInformation;
import com.dataartisans.flink.dataflow.translation.wrappers.streaming.*;
import com.dataartisans.flink.dataflow.translation.wrappers.streaming.io.FlinkStreamingCreateFunction;
import com.dataartisans.flink.dataflow.translation.wrappers.streaming.io.UnboundedFlinkSource;
import com.dataartisans.flink.dataflow.translation.wrappers.streaming.io.UnboundedSourceWrapper;
import com.google.api.client.util.Maps;
import com.google.cloud.dataflow.sdk.coders.Coder;
import com.google.cloud.dataflow.sdk.coders.KvCoder;
import com.google.cloud.dataflow.sdk.io.Read;
import com.google.cloud.dataflow.sdk.io.TextIO;
import com.google.cloud.dataflow.sdk.transforms.*;
import com.google.cloud.dataflow.sdk.transforms.join.RawUnionValue;
import com.google.cloud.dataflow.sdk.transforms.windowing.*;
import com.google.cloud.dataflow.sdk.util.WindowedValue;
import com.google.cloud.dataflow.sdk.util.WindowingStrategy;
import com.google.cloud.dataflow.sdk.values.KV;
import com.google.cloud.dataflow.sdk.values.PCollection;
import com.google.cloud.dataflow.sdk.values.PValue;
import com.google.cloud.dataflow.sdk.values.TupleTag;
import com.google.common.collect.Lists;
import org.apache.flink.api.common.functions.FilterFunction;
import org.apache.flink.api.common.functions.FlatMapFunction;
import org.apache.flink.api.common.typeinfo.TypeInformation;
import org.apache.flink.core.fs.FileSystem;
import org.apache.flink.streaming.api.datastream.*;
import org.apache.flink.util.Collector;
import org.joda.time.Instant;
import org.slf4j.Logger;
import org.slf4j.LoggerFactory;

import java.io.ByteArrayOutputStream;
import java.io.IOException;
import java.util.*;

/**
 * <p/>
 * Coder<?> entryCoder = pCollection.getCoder();
 * if (!(entryCoder instanceof KvCoder<?, ?>)) {
 * throw new IllegalArgumentException("PCollection does not use a KvCoder");
 * }
 */
public class FlinkStreamingTransformTranslators {

<<<<<<< HEAD
    // --------------------------------------------------------------------------------------------
    //  Transform Translator Registry
    // --------------------------------------------------------------------------------------------

    @SuppressWarnings("rawtypes")
    private static final Map<Class<? extends PTransform>, FlinkStreamingPipelineTranslator.StreamTransformTranslator> TRANSLATORS = new HashMap<>();

    // here you can find all the available translators.
    static {
        TRANSLATORS.put(Read.Unbounded.class, new UnboundedReadSourceTranslator());
        TRANSLATORS.put(ParDo.Bound.class, new ParDoBoundStreamingTranslator());
        TRANSLATORS.put(TextIO.Write.Bound.class, new TextIOWriteBoundStreamingTranslator());
        TRANSLATORS.put(Window.Bound.class, new WindowBoundTranslator());
        TRANSLATORS.put(GroupByKey.class, new GroupByKeyTranslator());
        TRANSLATORS.put(Combine.PerKey.class, new CombinePerKeyTranslator());
        TRANSLATORS.put(Flatten.FlattenPCollectionList.class, new FlattenPCollectionTranslator());
        TRANSLATORS.put(ParDo.BoundMulti.class, new ParDoBoundMultiStreamingTranslator());

    }

    public static FlinkStreamingPipelineTranslator.StreamTransformTranslator<?> getTranslator(PTransform<?, ?> transform) {
        FlinkStreamingPipelineTranslator.StreamTransformTranslator<?> translator = TRANSLATORS.get(transform.getClass());
        return translator;
    }

    // --------------------------------------------------------------------------------------------
    //  Transformation Implementations
    // --------------------------------------------------------------------------------------------

    private static class TextIOWriteBoundStreamingTranslator<T> implements FlinkStreamingPipelineTranslator.StreamTransformTranslator<TextIO.Write.Bound<T>> {
        private static final Logger LOG = LoggerFactory.getLogger(TextIOWriteBoundStreamingTranslator.class);

        @Override
        public void translateNode(TextIO.Write.Bound<T> transform, FlinkStreamingTranslationContext context) {
            PValue input = context.getInput(transform);
            DataStream<WindowedValue<T>> inputDataStream = context.getInputDataStream(input);

            String filenamePrefix = transform.getFilenamePrefix();
            String filenameSuffix = transform.getFilenameSuffix();
            boolean needsValidation = transform.needsValidation();
            int numShards = transform.getNumShards();
            String shardNameTemplate = transform.getShardNameTemplate();

            // TODO: Implement these. We need Flink support for this.
            LOG.warn("Translation of TextIO.Write.needsValidation not yet supported. Is: {}.", needsValidation);
            LOG.warn("Translation of TextIO.Write.filenameSuffix not yet supported. Is: {}.", filenameSuffix);
            LOG.warn("Translation of TextIO.Write.shardNameTemplate not yet supported. Is: {}.", shardNameTemplate);

            DataStream<String> dataSink = inputDataStream.flatMap(new FlatMapFunction<WindowedValue<T>, String>() {
                @Override
                public void flatMap(WindowedValue<T> value, Collector<String> out) throws Exception {
                    out.collect(value.getValue().toString());
                }
            });
            DataStreamSink<String> output = dataSink.writeAsText(filenamePrefix, FileSystem.WriteMode.OVERWRITE);

            if (numShards > 0) {
                output.setParallelism(numShards);
            }
        }
    }

    private static class UnboundedReadSourceTranslator<T> implements FlinkStreamingPipelineTranslator.StreamTransformTranslator<Read.Unbounded<T>> {

        @Override
        public void translateNode(Read.Unbounded<T> transform, FlinkStreamingTranslationContext context) {
            PCollection<T> output = context.getOutput(transform);

            DataStream<WindowedValue<T>> source = null;
            if (transform.getSource().getClass().equals(UnboundedFlinkSource.class)) {
                UnboundedFlinkSource flinkSource = (UnboundedFlinkSource) transform.getSource();
                source = context.getExecutionEnvironment()
                        .addSource(flinkSource.getFlinkSource())
                        .flatMap(new FlatMapFunction<String, WindowedValue<String>>() {
                            @Override
                            public void flatMap(String s, Collector<WindowedValue<String>> collector) throws Exception {
                                collector.collect(WindowedValue.<String>of(s, Instant.now(), GlobalWindow.INSTANCE, PaneInfo.NO_FIRING));
                            }
                        });
            } else {
                source = context.getExecutionEnvironment()
                        .addSource(new UnboundedSourceWrapper<>(context.getPipelineOptions(), transform));
            }
            context.setOutputDataStream(output, source);
        }
    }

    private static class ParDoBoundStreamingTranslator<IN, OUT> implements FlinkStreamingPipelineTranslator.StreamTransformTranslator<ParDo.Bound<IN, OUT>> {

        @Override
        public void translateNode(ParDo.Bound<IN, OUT> transform, FlinkStreamingTranslationContext context) {
            PCollection<OUT> output = context.getOutput(transform);

            final WindowingStrategy<OUT, ? extends BoundedWindow> windowingStrategy =
                    (WindowingStrategy<OUT, ? extends BoundedWindow>)
                            context.getOutput(transform).getWindowingStrategy();

            WindowedValue.WindowedValueCoder<OUT> outputStreamCoder = WindowedValue.getFullCoder(output.getCoder(), windowingStrategy.getWindowFn().windowCoder());
            CoderTypeInformation<WindowedValue<OUT>> outputWindowedValueCoder = new CoderTypeInformation<>(outputStreamCoder);

            FlinkParDoBoundWrapper<IN, OUT> doFnWrapper = new FlinkParDoBoundWrapper<>(context.getPipelineOptions(), windowingStrategy, transform.getFn());
            DataStream<WindowedValue<IN>> inputDataStream = context.getInputDataStream(context.getInput(transform));
            SingleOutputStreamOperator<WindowedValue<OUT>, ?> outDataStream = inputDataStream.flatMap(doFnWrapper).returns(outputWindowedValueCoder);

            context.setOutputDataStream(context.getOutput(transform), outDataStream);
        }
    }

    public static class WindowBoundTranslator<T> implements FlinkStreamingPipelineTranslator.StreamTransformTranslator<Window.Bound<T>> {

        @Override
        public void translateNode(Window.Bound<T> transform, FlinkStreamingTranslationContext context) {
            PValue input = context.getInput(transform);
            DataStream<WindowedValue<T>> inputDataStream = context.getInputDataStream(input);

            final WindowingStrategy<T, ? extends BoundedWindow> windowingStrategy =
                    (WindowingStrategy<T, ? extends BoundedWindow>)
                            context.getOutput(transform).getWindowingStrategy();

            final WindowFn<T, ? extends BoundedWindow> windowFn = windowingStrategy.getWindowFn();

            WindowedValue.WindowedValueCoder<T> outputStreamCoder = WindowedValue.getFullCoder(
                    context.getInput(transform).getCoder(), windowingStrategy.getWindowFn().windowCoder());
            CoderTypeInformation<WindowedValue<T>> outputWindowedValueCoder =
                    new CoderTypeInformation<>(outputStreamCoder);

            final FlinkParDoBoundWrapper<T, T> windowDoFnAssigner = new FlinkParDoBoundWrapper<>(
                    context.getPipelineOptions(), windowingStrategy, createWindowAssigner(windowFn));

            SingleOutputStreamOperator<WindowedValue<T>, ?> windowedStream =
                    inputDataStream.flatMap(windowDoFnAssigner).returns(outputWindowedValueCoder);
            context.setOutputDataStream(context.getOutput(transform), windowedStream);
        }

        private static <T, W extends BoundedWindow> DoFn<T, T> createWindowAssigner(final WindowFn<T, W> windowFn) {
            return new DoFn<T, T>() {

                @Override
                public void processElement(final ProcessContext c) throws Exception {
                    Collection<W> windows = windowFn.assignWindows(
                            windowFn.new AssignContext() {
                                @Override
                                public T element() {
                                    return c.element();
                                }

                                @Override
                                public Instant timestamp() {
                                    return c.timestamp();
                                }

                                @Override
                                public Collection<? extends BoundedWindow> windows() {
                                    return c.windowingInternals().windows();
                                }
                            });

                    c.windowingInternals().outputWindowedValue(
                            c.element(), c.timestamp(), windows, c.pane());
                }
            };
        }
    }

    public static class GroupByKeyTranslator<K, V> implements FlinkStreamingPipelineTranslator.StreamTransformTranslator<GroupByKey<K, V>> {

        @Override
        public void translateNode(GroupByKey<K, V> transform, FlinkStreamingTranslationContext context) {
            PValue input = context.getInput(transform);

            DataStream<WindowedValue<KV<K, V>>> inputDataStream = context.getInputDataStream(input);
            KvCoder<K, V> inputKvCoder = (KvCoder<K, V>) context.getInput(transform).getCoder();

            KeyedStream<WindowedValue<KV<K, V>>, K> groupByKStream = FlinkGroupByKeyWrapper
                    .groupStreamByKey(inputDataStream, inputKvCoder);

            DataStream<WindowedValue<KV<K, Iterable<V>>>> groupedByKNWstream =
                    FlinkGroupAlsoByWindowWrapper.createForIterable(context.getPipelineOptions(),
                            context.getInput(transform), groupByKStream);

            context.setOutputDataStream(context.getOutput(transform), groupedByKNWstream);
        }
    }

    public static class CombinePerKeyTranslator<K, VIN, VACC, VOUT> implements FlinkStreamingPipelineTranslator.StreamTransformTranslator<Combine.PerKey<K, VIN, VOUT>> {

        @Override
        public void translateNode(Combine.PerKey<K, VIN, VOUT> transform, FlinkStreamingTranslationContext context) {
            PValue input = context.getInput(transform);

            DataStream<WindowedValue<KV<K, VIN>>> inputDataStream = context.getInputDataStream(input);
            KvCoder<K, VIN> inputKvCoder = (KvCoder<K, VIN>) context.getInput(transform).getCoder();
            KvCoder<K, VOUT> outputKvCoder = (KvCoder<K, VOUT>) context.getOutput(transform).getCoder();

            KeyedStream<WindowedValue<KV<K, VIN>>, K> groupByKStream = FlinkGroupByKeyWrapper
                    .groupStreamByKey(inputDataStream, inputKvCoder);

            Combine.KeyedCombineFn<K, VIN, VACC, VOUT> combineFn = (Combine.KeyedCombineFn<K, VIN, VACC, VOUT>) transform.getFn();
            DataStream<WindowedValue<KV<K, VOUT>>> groupedByKNWstream =
                    FlinkGroupAlsoByWindowWrapper.create(context.getPipelineOptions(),
                            context.getInput(transform), groupByKStream, combineFn, outputKvCoder);

            context.setOutputDataStream(context.getOutput(transform), groupedByKNWstream);
        }
    }

    public static class FlattenPCollectionTranslator<T> implements FlinkStreamingPipelineTranslator.StreamTransformTranslator<Flatten.FlattenPCollectionList<T>> {

        @Override
        public void translateNode(Flatten.FlattenPCollectionList<T> transform, FlinkStreamingTranslationContext context) {
            List<PCollection<T>> allInputs = context.getInput(transform).getAll();
            DataStream<T> result = null;
            for (PCollection<T> collection : allInputs) {
                DataStream<T> current = context.getInputDataStream(collection);
                result = (result == null) ? current : result.union(current);
            }
            context.setOutputDataStream(context.getOutput(transform), result);
        }
    }

    public static class ParDoBoundMultiStreamingTranslator<IN, OUT> implements FlinkStreamingPipelineTranslator.StreamTransformTranslator<ParDo.BoundMulti<IN, OUT>> {

        private final int MAIN_TAG_INDEX = 0;

        @Override
        public void translateNode(ParDo.BoundMulti<IN, OUT> transform, FlinkStreamingTranslationContext context) {

            // we assume that the transformation does not change the windowing strategy.
            WindowingStrategy<?, ? extends BoundedWindow> windowingStrategy = context.getInput(transform).getWindowingStrategy();

            Map<TupleTag<?>, PCollection<?>> outputs = context.getOutput(transform).getAll();
            Map<TupleTag<?>, Integer> tagsToLabels = transformTupleTagsToLabels(
                    transform.getMainOutputTag(), outputs.keySet());

            UnionCoder intermUnionCoder = getIntermUnionCoder(outputs.values());
            WindowedValue.WindowedValueCoder<RawUnionValue> outputStreamCoder = WindowedValue.getFullCoder(
                    intermUnionCoder, windowingStrategy.getWindowFn().windowCoder());

            CoderTypeInformation<WindowedValue<RawUnionValue>> intermWindowedValueCoder =
                    new CoderTypeInformation<>(outputStreamCoder);

            FlinkParDoBoundMultiWrapper<IN, OUT> doFnWrapper = new FlinkParDoBoundMultiWrapper<>(
                    context.getPipelineOptions(), windowingStrategy, transform.getFn(),
                    transform.getMainOutputTag(), tagsToLabels);

            DataStream<WindowedValue<IN>> inputDataStream = context.getInputDataStream(context.getInput(transform));
            SingleOutputStreamOperator<WindowedValue<RawUnionValue>, ?> intermDataStream =
                    inputDataStream.flatMap(doFnWrapper).returns(intermWindowedValueCoder);

            for (Map.Entry<TupleTag<?>, PCollection<?>> output : outputs.entrySet()) {
                final int outputTag = tagsToLabels.get(output.getKey());

                WindowedValue.WindowedValueCoder<?> coderForTag = WindowedValue.getFullCoder(
                        output.getValue().getCoder(),
                        windowingStrategy.getWindowFn().windowCoder());

                CoderTypeInformation<WindowedValue<?>> windowedValueCoder =
                        new CoderTypeInformation(coderForTag);

                context.setOutputDataStream(output.getValue(),
                        intermDataStream.filter(new FilterFunction<WindowedValue<RawUnionValue>>() {
                            @Override
                            public boolean filter(WindowedValue<RawUnionValue> value) throws Exception {
                                return value.getValue().getUnionTag() == outputTag;
                            }
                        }).flatMap(new FlatMapFunction<WindowedValue<RawUnionValue>, WindowedValue<?>>() {
                            @Override
                            public void flatMap(WindowedValue<RawUnionValue> value, Collector<WindowedValue<?>> collector) throws Exception {
                                collector.collect(WindowedValue.of(
                                        value.getValue().getValue(),
                                        value.getTimestamp(),
                                        value.getWindows(),
                                        value.getPane()));
                            }
                        }).returns(windowedValueCoder));
            }
        }

        private Map<TupleTag<?>, Integer> transformTupleTagsToLabels(TupleTag<?> mainTag, Set<TupleTag<?>> secondaryTags) {
            Map<TupleTag<?>, Integer> tagToLabelMap = Maps.newHashMap();
            tagToLabelMap.put(mainTag, MAIN_TAG_INDEX);
            int count = MAIN_TAG_INDEX + 1;
            for (TupleTag<?> tag : secondaryTags) {
                if (!tagToLabelMap.containsKey(tag)) {
                    tagToLabelMap.put(tag, count++);
                }
            }
            return tagToLabelMap;
        }

        private UnionCoder getIntermUnionCoder(Collection<PCollection<?>> taggedCollections) {
            List<Coder<?>> outputCoders = Lists.newArrayList();
            for (PCollection<?> coll : taggedCollections) {
                outputCoders.add(coll.getCoder());
            }
            return UnionCoder.of(outputCoders);
        }
    }
=======
	// --------------------------------------------------------------------------------------------
	//  Transform Translator Registry
	// --------------------------------------------------------------------------------------------

	@SuppressWarnings("rawtypes")
	private static final Map<Class<? extends PTransform>, FlinkStreamingPipelineTranslator.StreamTransformTranslator> TRANSLATORS = new HashMap<>();

	// here you can find all the available translators.
	static {

		TRANSLATORS.put(Create.Values.class, new CreateStreamingTranslator());
		TRANSLATORS.put(Read.Unbounded.class, new UnboundedReadSourceTranslator());
		TRANSLATORS.put(ParDo.Bound.class, new ParDoBoundStreamingTranslator());
		TRANSLATORS.put(TextIO.Write.Bound.class, new TextIOWriteBoundStreamingTranslator());
		TRANSLATORS.put(Window.Bound.class, new WindowBoundTranslator());
		TRANSLATORS.put(GroupByKey.class, new GroupByKeyTranslator());
		TRANSLATORS.put(Combine.PerKey.class, new CombinePerKeyTranslator());
		TRANSLATORS.put(Flatten.FlattenPCollectionList.class, new FlattenPCollectionTranslator());
		TRANSLATORS.put(ParDo.BoundMulti.class, new ParDoBoundMultiStreamingTranslator());

	}

	public static FlinkStreamingPipelineTranslator.StreamTransformTranslator<?> getTranslator(PTransform<?, ?> transform) {
		return TRANSLATORS.get(transform.getClass());
	}

	// --------------------------------------------------------------------------------------------
	//  Transformation Implementations
	// --------------------------------------------------------------------------------------------

	private static class CreateStreamingTranslator<OUT> implements
			FlinkStreamingPipelineTranslator.StreamTransformTranslator<Create.Values<OUT>> {

		@Override
		public void translateNode(Create.Values<OUT> transform, FlinkStreamingTranslationContext context) {
			PCollection<OUT> output = context.getOutput(transform);
			Iterable<OUT> elements = transform.getElements();

			// we need to serialize the elements to byte arrays, since they might contain
			// elements that are not serializable by Java serialization. We deserialize them
			// in the FlatMap function using the Coder.

			List<byte[]> serializedElements = Lists.newArrayList();
			Coder<OUT> elementCoder = context.getOutput(transform).getCoder();
			for (OUT element: elements) {
				ByteArrayOutputStream bao = new ByteArrayOutputStream();
				try {
					elementCoder.encode(element, bao, Coder.Context.OUTER);
					serializedElements.add(bao.toByteArray());
				} catch (IOException e) {
					throw new RuntimeException("Could not serialize Create elements using Coder: " + e);
				}
			}


			DataStream<Integer> initDataSet = context.getExecutionEnvironment().fromElements(1);

			FlinkStreamingCreateFunction<Integer, OUT> createFunction =
					new FlinkStreamingCreateFunction<>(serializedElements, elementCoder);

			WindowedValue.ValueOnlyWindowedValueCoder<OUT> windowCoder = WindowedValue.getValueOnlyCoder(elementCoder);
			TypeInformation<WindowedValue<OUT>> outputType = new CoderTypeInformation<>(windowCoder);

			DataStream<WindowedValue<OUT>> outputDataStream = initDataSet.flatMap(createFunction)
					.returns(outputType);

			context.setOutputDataStream(context.getOutput(transform), outputDataStream);
		}
	}


	private static class TextIOWriteBoundStreamingTranslator<T> implements FlinkStreamingPipelineTranslator.StreamTransformTranslator<TextIO.Write.Bound<T>> {
		private static final Logger LOG = LoggerFactory.getLogger(TextIOWriteBoundStreamingTranslator.class);

		@Override
		public void translateNode(TextIO.Write.Bound<T> transform, FlinkStreamingTranslationContext context) {
			PValue input = context.getInput(transform);
			DataStream<WindowedValue<T>> inputDataStream = context.getInputDataStream(input);

			String filenamePrefix = transform.getFilenamePrefix();
			String filenameSuffix = transform.getFilenameSuffix();
			boolean needsValidation = transform.needsValidation();
			int numShards = transform.getNumShards();
			String shardNameTemplate = transform.getShardNameTemplate();

			// TODO: Implement these. We need Flink support for this.
			LOG.warn("Translation of TextIO.Write.needsValidation not yet supported. Is: {}.", needsValidation);
			LOG.warn("Translation of TextIO.Write.filenameSuffix not yet supported. Is: {}.", filenameSuffix);
			LOG.warn("Translation of TextIO.Write.shardNameTemplate not yet supported. Is: {}.", shardNameTemplate);

			DataStream<String> dataSink = inputDataStream.flatMap(new FlatMapFunction<WindowedValue<T>, String>() {
				@Override
				public void flatMap(WindowedValue<T> value, Collector<String> out) throws Exception {
					out.collect(value.getValue().toString());
				}
			});
			DataStreamSink<String> output = dataSink.writeAsText(filenamePrefix, FileSystem.WriteMode.OVERWRITE);

			if (numShards > 0) {
				output.setParallelism(numShards);
			}
		}
	}

	private static class UnboundedReadSourceTranslator<T> implements FlinkStreamingPipelineTranslator.StreamTransformTranslator<Read.Unbounded<T>> {

		@Override
		public void translateNode(Read.Unbounded<T> transform, FlinkStreamingTranslationContext context) {
			PCollection<T> output = context.getOutput(transform);

			DataStream<WindowedValue<T>> source;
			if (transform.getSource().getClass().equals(UnboundedFlinkSource.class)) {
				UnboundedFlinkSource flinkSource = (UnboundedFlinkSource) transform.getSource();
				source = context.getExecutionEnvironment()
						.addSource(flinkSource.getFlinkSource())
						.flatMap(new FlatMapFunction<String, WindowedValue<String>>() {
							@Override
							public void flatMap(String s, Collector<WindowedValue<String>> collector) throws Exception {
								collector.collect(WindowedValue.<String>of(s, Instant.now(), GlobalWindow.INSTANCE, PaneInfo.NO_FIRING));
							}
						});
			} else {
				source = context.getExecutionEnvironment()
						.addSource(new UnboundedSourceWrapper<>(context.getPipelineOptions(), transform));
			}
			context.setOutputDataStream(output, source);
		}
	}

	private static class ParDoBoundStreamingTranslator<IN, OUT> implements FlinkStreamingPipelineTranslator.StreamTransformTranslator<ParDo.Bound<IN, OUT>> {

		@Override
		public void translateNode(ParDo.Bound<IN, OUT> transform, FlinkStreamingTranslationContext context) {
			PCollection<OUT> output = context.getOutput(transform);

			final WindowingStrategy<OUT, ? extends BoundedWindow> windowingStrategy =
					(WindowingStrategy<OUT, ? extends BoundedWindow>)
							context.getOutput(transform).getWindowingStrategy();

			WindowedValue.WindowedValueCoder<OUT> outputStreamCoder = WindowedValue.getFullCoder(output.getCoder(),
					windowingStrategy.getWindowFn().windowCoder());
			CoderTypeInformation<WindowedValue<OUT>> outputWindowedValueCoder =
					new CoderTypeInformation<>(outputStreamCoder);

			FlinkParDoBoundWrapper<IN, OUT> doFnWrapper = new FlinkParDoBoundWrapper<>(
					context.getPipelineOptions(), windowingStrategy, transform.getFn());
			DataStream<WindowedValue<IN>> inputDataStream = context.getInputDataStream(context.getInput(transform));
			SingleOutputStreamOperator<WindowedValue<OUT>, ?> outDataStream = inputDataStream.flatMap(doFnWrapper)
					.returns(outputWindowedValueCoder);

			context.setOutputDataStream(context.getOutput(transform), outDataStream);
		}
	}

	public static class WindowBoundTranslator<T> implements FlinkStreamingPipelineTranslator.StreamTransformTranslator<Window.Bound<T>> {

		@Override
		public void translateNode(Window.Bound<T> transform, FlinkStreamingTranslationContext context) {
			PValue input = context.getInput(transform);
			DataStream<WindowedValue<T>> inputDataStream = context.getInputDataStream(input);

			final WindowingStrategy<T, ? extends BoundedWindow> windowingStrategy =
					(WindowingStrategy<T, ? extends BoundedWindow>)
							context.getOutput(transform).getWindowingStrategy();

			final WindowFn<T, ? extends BoundedWindow> windowFn = windowingStrategy.getWindowFn();

			WindowedValue.WindowedValueCoder<T> outputStreamCoder = WindowedValue.getFullCoder(
					context.getInput(transform).getCoder(), windowingStrategy.getWindowFn().windowCoder());
			CoderTypeInformation<WindowedValue<T>> outputWindowedValueCoder =
					new CoderTypeInformation<>(outputStreamCoder);

			final FlinkParDoBoundWrapper<T, T> windowDoFnAssigner = new FlinkParDoBoundWrapper<>(
					context.getPipelineOptions(), windowingStrategy, createWindowAssigner(windowFn));

			SingleOutputStreamOperator<WindowedValue<T>, ?> windowedStream =
					inputDataStream.flatMap(windowDoFnAssigner).returns(outputWindowedValueCoder);
			context.setOutputDataStream(context.getOutput(transform), windowedStream);
		}

		private static <T, W extends BoundedWindow> DoFn<T, T> createWindowAssigner(final WindowFn<T, W> windowFn) {
			return new DoFn<T, T>() {

				@Override
				public void processElement(final ProcessContext c) throws Exception {
					Collection<W> windows = windowFn.assignWindows(
							windowFn.new AssignContext() {
								@Override
								public T element() {
									return c.element();
								}

								@Override
								public Instant timestamp() {
									return c.timestamp();
								}

								@Override
								public Collection<? extends BoundedWindow> windows() {
									return c.windowingInternals().windows();
								}
							});

					c.windowingInternals().outputWindowedValue(
							c.element(), c.timestamp(), windows, c.pane());
				}
			};
		}
	}

	public static class GroupByKeyTranslator<K, V> implements FlinkStreamingPipelineTranslator.StreamTransformTranslator<GroupByKey<K, V>> {

		@Override
		public void translateNode(GroupByKey<K, V> transform, FlinkStreamingTranslationContext context) {
			PValue input = context.getInput(transform);

			DataStream<WindowedValue<KV<K, V>>> inputDataStream = context.getInputDataStream(input);
			KvCoder<K, V> inputKvCoder = (KvCoder<K, V>) context.getInput(transform).getCoder();

			KeyedStream<WindowedValue<KV<K, V>>, K> groupByKStream = FlinkGroupByKeyWrapper
					.groupStreamByKey(inputDataStream, inputKvCoder);

			DataStream<WindowedValue<KV<K, Iterable<V>>>> groupedByKNWstream =
					FlinkGroupAlsoByWindowWrapper.createForIterable(context.getPipelineOptions(),
							context.getInput(transform), groupByKStream);

			context.setOutputDataStream(context.getOutput(transform), groupedByKNWstream);
		}
	}

	public static class CombinePerKeyTranslator<K, VIN, VACC, VOUT> implements FlinkStreamingPipelineTranslator.StreamTransformTranslator<Combine.PerKey<K, VIN, VOUT>> {

		@Override
		public void translateNode(Combine.PerKey<K, VIN, VOUT> transform, FlinkStreamingTranslationContext context) {
			PValue input = context.getInput(transform);

			DataStream<WindowedValue<KV<K, VIN>>> inputDataStream = context.getInputDataStream(input);
			KvCoder<K, VIN> inputKvCoder = (KvCoder<K, VIN>) context.getInput(transform).getCoder();
			KvCoder<K, VOUT> outputKvCoder = (KvCoder<K, VOUT>) context.getOutput(transform).getCoder();

			KeyedStream<WindowedValue<KV<K, VIN>>, K> groupByKStream = FlinkGroupByKeyWrapper
					.groupStreamByKey(inputDataStream, inputKvCoder);

			Combine.KeyedCombineFn<K, VIN, VACC, VOUT> combineFn = (Combine.KeyedCombineFn<K, VIN, VACC, VOUT>) transform.getFn();
			DataStream<WindowedValue<KV<K, VOUT>>> groupedByKNWstream =
					FlinkGroupAlsoByWindowWrapper.create(context.getPipelineOptions(),
							context.getInput(transform), groupByKStream, combineFn, outputKvCoder);

			context.setOutputDataStream(context.getOutput(transform), groupedByKNWstream);
		}
	}

	public static class FlattenPCollectionTranslator<T> implements FlinkStreamingPipelineTranslator.StreamTransformTranslator<Flatten.FlattenPCollectionList<T>> {

		@Override
		public void translateNode(Flatten.FlattenPCollectionList<T> transform, FlinkStreamingTranslationContext context) {
			List<PCollection<T>> allInputs = context.getInput(transform).getAll();
			DataStream<T> result = null;
			for (PCollection<T> collection : allInputs) {
				DataStream<T> current = context.getInputDataStream(collection);
				result = (result == null) ? current : result.union(current);
			}
			context.setOutputDataStream(context.getOutput(transform), result);
		}
	}

	public static class ParDoBoundMultiStreamingTranslator<IN, OUT> implements FlinkStreamingPipelineTranslator.StreamTransformTranslator<ParDo.BoundMulti<IN, OUT>> {

		private final int MAIN_TAG_INDEX = 0;

		@Override
		public void translateNode(ParDo.BoundMulti<IN, OUT> transform, FlinkStreamingTranslationContext context) {

			// we assume that the transformation does not change the windowing strategy.
			WindowingStrategy<?, ? extends BoundedWindow> windowingStrategy = context.getInput(transform).getWindowingStrategy();

			Map<TupleTag<?>, PCollection<?>> outputs = context.getOutput(transform).getAll();
			Map<TupleTag<?>, Integer> tagsToLabels = transformTupleTagsToLabels(
					transform.getMainOutputTag(), outputs.keySet());

			UnionCoder intermUnionCoder = getIntermUnionCoder(outputs.values());
			WindowedValue.WindowedValueCoder<RawUnionValue> outputStreamCoder = WindowedValue.getFullCoder(
					intermUnionCoder, windowingStrategy.getWindowFn().windowCoder());

			CoderTypeInformation<WindowedValue<RawUnionValue>> intermWindowedValueCoder =
					new CoderTypeInformation<>(outputStreamCoder);

			FlinkParDoBoundMultiWrapper<IN, OUT> doFnWrapper = new FlinkParDoBoundMultiWrapper<>(
					context.getPipelineOptions(), windowingStrategy, transform.getFn(),
					transform.getMainOutputTag(), tagsToLabels);

			DataStream<WindowedValue<IN>> inputDataStream = context.getInputDataStream(context.getInput(transform));
			SingleOutputStreamOperator<WindowedValue<RawUnionValue>, ?> intermDataStream =
					inputDataStream.flatMap(doFnWrapper).returns(intermWindowedValueCoder);

			for (Map.Entry<TupleTag<?>, PCollection<?>> output : outputs.entrySet()) {
				final int outputTag = tagsToLabels.get(output.getKey());

				WindowedValue.WindowedValueCoder<?> coderForTag = WindowedValue.getFullCoder(
						output.getValue().getCoder(),
						windowingStrategy.getWindowFn().windowCoder());

				CoderTypeInformation<WindowedValue<?>> windowedValueCoder =
						new CoderTypeInformation(coderForTag);

				context.setOutputDataStream(output.getValue(),
						intermDataStream.filter(new FilterFunction<WindowedValue<RawUnionValue>>() {
							@Override
							public boolean filter(WindowedValue<RawUnionValue> value) throws Exception {
								return value.getValue().getUnionTag() == outputTag;
							}
						}).flatMap(new FlatMapFunction<WindowedValue<RawUnionValue>, WindowedValue<?>>() {
							@Override
							public void flatMap(WindowedValue<RawUnionValue> value, Collector<WindowedValue<?>> collector) throws Exception {
								collector.collect(WindowedValue.of(
										value.getValue().getValue(),
										value.getTimestamp(),
										value.getWindows(),
										value.getPane()));
							}
						}).returns(windowedValueCoder));
			}
		}

		private Map<TupleTag<?>, Integer> transformTupleTagsToLabels(TupleTag<?> mainTag, Set<TupleTag<?>> secondaryTags) {
			Map<TupleTag<?>, Integer> tagToLabelMap = Maps.newHashMap();
			tagToLabelMap.put(mainTag, MAIN_TAG_INDEX);
			int count = MAIN_TAG_INDEX + 1;
			for (TupleTag<?> tag : secondaryTags) {
				if (!tagToLabelMap.containsKey(tag)) {
					tagToLabelMap.put(tag, count++);
				}
			}
			return tagToLabelMap;
		}

		private UnionCoder getIntermUnionCoder(Collection<PCollection<?>> taggedCollections) {
			List<Coder<?>> outputCoders = Lists.newArrayList();
			for (PCollection<?> coll : taggedCollections) {
				outputCoders.add(coll.getCoder());
			}
			return UnionCoder.of(outputCoders);
		}
	}
>>>>>>> 02c41c52
}<|MERGE_RESOLUTION|>--- conflicted
+++ resolved
@@ -52,7 +52,7 @@
 import java.util.*;
 
 /**
- * <p/>
+ * <p>
  * Coder<?> entryCoder = pCollection.getCoder();
  * if (!(entryCoder instanceof KvCoder<?, ?>)) {
  * throw new IllegalArgumentException("PCollection does not use a KvCoder");
@@ -60,306 +60,6 @@
  */
 public class FlinkStreamingTransformTranslators {
 
-<<<<<<< HEAD
-    // --------------------------------------------------------------------------------------------
-    //  Transform Translator Registry
-    // --------------------------------------------------------------------------------------------
-
-    @SuppressWarnings("rawtypes")
-    private static final Map<Class<? extends PTransform>, FlinkStreamingPipelineTranslator.StreamTransformTranslator> TRANSLATORS = new HashMap<>();
-
-    // here you can find all the available translators.
-    static {
-        TRANSLATORS.put(Read.Unbounded.class, new UnboundedReadSourceTranslator());
-        TRANSLATORS.put(ParDo.Bound.class, new ParDoBoundStreamingTranslator());
-        TRANSLATORS.put(TextIO.Write.Bound.class, new TextIOWriteBoundStreamingTranslator());
-        TRANSLATORS.put(Window.Bound.class, new WindowBoundTranslator());
-        TRANSLATORS.put(GroupByKey.class, new GroupByKeyTranslator());
-        TRANSLATORS.put(Combine.PerKey.class, new CombinePerKeyTranslator());
-        TRANSLATORS.put(Flatten.FlattenPCollectionList.class, new FlattenPCollectionTranslator());
-        TRANSLATORS.put(ParDo.BoundMulti.class, new ParDoBoundMultiStreamingTranslator());
-
-    }
-
-    public static FlinkStreamingPipelineTranslator.StreamTransformTranslator<?> getTranslator(PTransform<?, ?> transform) {
-        FlinkStreamingPipelineTranslator.StreamTransformTranslator<?> translator = TRANSLATORS.get(transform.getClass());
-        return translator;
-    }
-
-    // --------------------------------------------------------------------------------------------
-    //  Transformation Implementations
-    // --------------------------------------------------------------------------------------------
-
-    private static class TextIOWriteBoundStreamingTranslator<T> implements FlinkStreamingPipelineTranslator.StreamTransformTranslator<TextIO.Write.Bound<T>> {
-        private static final Logger LOG = LoggerFactory.getLogger(TextIOWriteBoundStreamingTranslator.class);
-
-        @Override
-        public void translateNode(TextIO.Write.Bound<T> transform, FlinkStreamingTranslationContext context) {
-            PValue input = context.getInput(transform);
-            DataStream<WindowedValue<T>> inputDataStream = context.getInputDataStream(input);
-
-            String filenamePrefix = transform.getFilenamePrefix();
-            String filenameSuffix = transform.getFilenameSuffix();
-            boolean needsValidation = transform.needsValidation();
-            int numShards = transform.getNumShards();
-            String shardNameTemplate = transform.getShardNameTemplate();
-
-            // TODO: Implement these. We need Flink support for this.
-            LOG.warn("Translation of TextIO.Write.needsValidation not yet supported. Is: {}.", needsValidation);
-            LOG.warn("Translation of TextIO.Write.filenameSuffix not yet supported. Is: {}.", filenameSuffix);
-            LOG.warn("Translation of TextIO.Write.shardNameTemplate not yet supported. Is: {}.", shardNameTemplate);
-
-            DataStream<String> dataSink = inputDataStream.flatMap(new FlatMapFunction<WindowedValue<T>, String>() {
-                @Override
-                public void flatMap(WindowedValue<T> value, Collector<String> out) throws Exception {
-                    out.collect(value.getValue().toString());
-                }
-            });
-            DataStreamSink<String> output = dataSink.writeAsText(filenamePrefix, FileSystem.WriteMode.OVERWRITE);
-
-            if (numShards > 0) {
-                output.setParallelism(numShards);
-            }
-        }
-    }
-
-    private static class UnboundedReadSourceTranslator<T> implements FlinkStreamingPipelineTranslator.StreamTransformTranslator<Read.Unbounded<T>> {
-
-        @Override
-        public void translateNode(Read.Unbounded<T> transform, FlinkStreamingTranslationContext context) {
-            PCollection<T> output = context.getOutput(transform);
-
-            DataStream<WindowedValue<T>> source = null;
-            if (transform.getSource().getClass().equals(UnboundedFlinkSource.class)) {
-                UnboundedFlinkSource flinkSource = (UnboundedFlinkSource) transform.getSource();
-                source = context.getExecutionEnvironment()
-                        .addSource(flinkSource.getFlinkSource())
-                        .flatMap(new FlatMapFunction<String, WindowedValue<String>>() {
-                            @Override
-                            public void flatMap(String s, Collector<WindowedValue<String>> collector) throws Exception {
-                                collector.collect(WindowedValue.<String>of(s, Instant.now(), GlobalWindow.INSTANCE, PaneInfo.NO_FIRING));
-                            }
-                        });
-            } else {
-                source = context.getExecutionEnvironment()
-                        .addSource(new UnboundedSourceWrapper<>(context.getPipelineOptions(), transform));
-            }
-            context.setOutputDataStream(output, source);
-        }
-    }
-
-    private static class ParDoBoundStreamingTranslator<IN, OUT> implements FlinkStreamingPipelineTranslator.StreamTransformTranslator<ParDo.Bound<IN, OUT>> {
-
-        @Override
-        public void translateNode(ParDo.Bound<IN, OUT> transform, FlinkStreamingTranslationContext context) {
-            PCollection<OUT> output = context.getOutput(transform);
-
-            final WindowingStrategy<OUT, ? extends BoundedWindow> windowingStrategy =
-                    (WindowingStrategy<OUT, ? extends BoundedWindow>)
-                            context.getOutput(transform).getWindowingStrategy();
-
-            WindowedValue.WindowedValueCoder<OUT> outputStreamCoder = WindowedValue.getFullCoder(output.getCoder(), windowingStrategy.getWindowFn().windowCoder());
-            CoderTypeInformation<WindowedValue<OUT>> outputWindowedValueCoder = new CoderTypeInformation<>(outputStreamCoder);
-
-            FlinkParDoBoundWrapper<IN, OUT> doFnWrapper = new FlinkParDoBoundWrapper<>(context.getPipelineOptions(), windowingStrategy, transform.getFn());
-            DataStream<WindowedValue<IN>> inputDataStream = context.getInputDataStream(context.getInput(transform));
-            SingleOutputStreamOperator<WindowedValue<OUT>, ?> outDataStream = inputDataStream.flatMap(doFnWrapper).returns(outputWindowedValueCoder);
-
-            context.setOutputDataStream(context.getOutput(transform), outDataStream);
-        }
-    }
-
-    public static class WindowBoundTranslator<T> implements FlinkStreamingPipelineTranslator.StreamTransformTranslator<Window.Bound<T>> {
-
-        @Override
-        public void translateNode(Window.Bound<T> transform, FlinkStreamingTranslationContext context) {
-            PValue input = context.getInput(transform);
-            DataStream<WindowedValue<T>> inputDataStream = context.getInputDataStream(input);
-
-            final WindowingStrategy<T, ? extends BoundedWindow> windowingStrategy =
-                    (WindowingStrategy<T, ? extends BoundedWindow>)
-                            context.getOutput(transform).getWindowingStrategy();
-
-            final WindowFn<T, ? extends BoundedWindow> windowFn = windowingStrategy.getWindowFn();
-
-            WindowedValue.WindowedValueCoder<T> outputStreamCoder = WindowedValue.getFullCoder(
-                    context.getInput(transform).getCoder(), windowingStrategy.getWindowFn().windowCoder());
-            CoderTypeInformation<WindowedValue<T>> outputWindowedValueCoder =
-                    new CoderTypeInformation<>(outputStreamCoder);
-
-            final FlinkParDoBoundWrapper<T, T> windowDoFnAssigner = new FlinkParDoBoundWrapper<>(
-                    context.getPipelineOptions(), windowingStrategy, createWindowAssigner(windowFn));
-
-            SingleOutputStreamOperator<WindowedValue<T>, ?> windowedStream =
-                    inputDataStream.flatMap(windowDoFnAssigner).returns(outputWindowedValueCoder);
-            context.setOutputDataStream(context.getOutput(transform), windowedStream);
-        }
-
-        private static <T, W extends BoundedWindow> DoFn<T, T> createWindowAssigner(final WindowFn<T, W> windowFn) {
-            return new DoFn<T, T>() {
-
-                @Override
-                public void processElement(final ProcessContext c) throws Exception {
-                    Collection<W> windows = windowFn.assignWindows(
-                            windowFn.new AssignContext() {
-                                @Override
-                                public T element() {
-                                    return c.element();
-                                }
-
-                                @Override
-                                public Instant timestamp() {
-                                    return c.timestamp();
-                                }
-
-                                @Override
-                                public Collection<? extends BoundedWindow> windows() {
-                                    return c.windowingInternals().windows();
-                                }
-                            });
-
-                    c.windowingInternals().outputWindowedValue(
-                            c.element(), c.timestamp(), windows, c.pane());
-                }
-            };
-        }
-    }
-
-    public static class GroupByKeyTranslator<K, V> implements FlinkStreamingPipelineTranslator.StreamTransformTranslator<GroupByKey<K, V>> {
-
-        @Override
-        public void translateNode(GroupByKey<K, V> transform, FlinkStreamingTranslationContext context) {
-            PValue input = context.getInput(transform);
-
-            DataStream<WindowedValue<KV<K, V>>> inputDataStream = context.getInputDataStream(input);
-            KvCoder<K, V> inputKvCoder = (KvCoder<K, V>) context.getInput(transform).getCoder();
-
-            KeyedStream<WindowedValue<KV<K, V>>, K> groupByKStream = FlinkGroupByKeyWrapper
-                    .groupStreamByKey(inputDataStream, inputKvCoder);
-
-            DataStream<WindowedValue<KV<K, Iterable<V>>>> groupedByKNWstream =
-                    FlinkGroupAlsoByWindowWrapper.createForIterable(context.getPipelineOptions(),
-                            context.getInput(transform), groupByKStream);
-
-            context.setOutputDataStream(context.getOutput(transform), groupedByKNWstream);
-        }
-    }
-
-    public static class CombinePerKeyTranslator<K, VIN, VACC, VOUT> implements FlinkStreamingPipelineTranslator.StreamTransformTranslator<Combine.PerKey<K, VIN, VOUT>> {
-
-        @Override
-        public void translateNode(Combine.PerKey<K, VIN, VOUT> transform, FlinkStreamingTranslationContext context) {
-            PValue input = context.getInput(transform);
-
-            DataStream<WindowedValue<KV<K, VIN>>> inputDataStream = context.getInputDataStream(input);
-            KvCoder<K, VIN> inputKvCoder = (KvCoder<K, VIN>) context.getInput(transform).getCoder();
-            KvCoder<K, VOUT> outputKvCoder = (KvCoder<K, VOUT>) context.getOutput(transform).getCoder();
-
-            KeyedStream<WindowedValue<KV<K, VIN>>, K> groupByKStream = FlinkGroupByKeyWrapper
-                    .groupStreamByKey(inputDataStream, inputKvCoder);
-
-            Combine.KeyedCombineFn<K, VIN, VACC, VOUT> combineFn = (Combine.KeyedCombineFn<K, VIN, VACC, VOUT>) transform.getFn();
-            DataStream<WindowedValue<KV<K, VOUT>>> groupedByKNWstream =
-                    FlinkGroupAlsoByWindowWrapper.create(context.getPipelineOptions(),
-                            context.getInput(transform), groupByKStream, combineFn, outputKvCoder);
-
-            context.setOutputDataStream(context.getOutput(transform), groupedByKNWstream);
-        }
-    }
-
-    public static class FlattenPCollectionTranslator<T> implements FlinkStreamingPipelineTranslator.StreamTransformTranslator<Flatten.FlattenPCollectionList<T>> {
-
-        @Override
-        public void translateNode(Flatten.FlattenPCollectionList<T> transform, FlinkStreamingTranslationContext context) {
-            List<PCollection<T>> allInputs = context.getInput(transform).getAll();
-            DataStream<T> result = null;
-            for (PCollection<T> collection : allInputs) {
-                DataStream<T> current = context.getInputDataStream(collection);
-                result = (result == null) ? current : result.union(current);
-            }
-            context.setOutputDataStream(context.getOutput(transform), result);
-        }
-    }
-
-    public static class ParDoBoundMultiStreamingTranslator<IN, OUT> implements FlinkStreamingPipelineTranslator.StreamTransformTranslator<ParDo.BoundMulti<IN, OUT>> {
-
-        private final int MAIN_TAG_INDEX = 0;
-
-        @Override
-        public void translateNode(ParDo.BoundMulti<IN, OUT> transform, FlinkStreamingTranslationContext context) {
-
-            // we assume that the transformation does not change the windowing strategy.
-            WindowingStrategy<?, ? extends BoundedWindow> windowingStrategy = context.getInput(transform).getWindowingStrategy();
-
-            Map<TupleTag<?>, PCollection<?>> outputs = context.getOutput(transform).getAll();
-            Map<TupleTag<?>, Integer> tagsToLabels = transformTupleTagsToLabels(
-                    transform.getMainOutputTag(), outputs.keySet());
-
-            UnionCoder intermUnionCoder = getIntermUnionCoder(outputs.values());
-            WindowedValue.WindowedValueCoder<RawUnionValue> outputStreamCoder = WindowedValue.getFullCoder(
-                    intermUnionCoder, windowingStrategy.getWindowFn().windowCoder());
-
-            CoderTypeInformation<WindowedValue<RawUnionValue>> intermWindowedValueCoder =
-                    new CoderTypeInformation<>(outputStreamCoder);
-
-            FlinkParDoBoundMultiWrapper<IN, OUT> doFnWrapper = new FlinkParDoBoundMultiWrapper<>(
-                    context.getPipelineOptions(), windowingStrategy, transform.getFn(),
-                    transform.getMainOutputTag(), tagsToLabels);
-
-            DataStream<WindowedValue<IN>> inputDataStream = context.getInputDataStream(context.getInput(transform));
-            SingleOutputStreamOperator<WindowedValue<RawUnionValue>, ?> intermDataStream =
-                    inputDataStream.flatMap(doFnWrapper).returns(intermWindowedValueCoder);
-
-            for (Map.Entry<TupleTag<?>, PCollection<?>> output : outputs.entrySet()) {
-                final int outputTag = tagsToLabels.get(output.getKey());
-
-                WindowedValue.WindowedValueCoder<?> coderForTag = WindowedValue.getFullCoder(
-                        output.getValue().getCoder(),
-                        windowingStrategy.getWindowFn().windowCoder());
-
-                CoderTypeInformation<WindowedValue<?>> windowedValueCoder =
-                        new CoderTypeInformation(coderForTag);
-
-                context.setOutputDataStream(output.getValue(),
-                        intermDataStream.filter(new FilterFunction<WindowedValue<RawUnionValue>>() {
-                            @Override
-                            public boolean filter(WindowedValue<RawUnionValue> value) throws Exception {
-                                return value.getValue().getUnionTag() == outputTag;
-                            }
-                        }).flatMap(new FlatMapFunction<WindowedValue<RawUnionValue>, WindowedValue<?>>() {
-                            @Override
-                            public void flatMap(WindowedValue<RawUnionValue> value, Collector<WindowedValue<?>> collector) throws Exception {
-                                collector.collect(WindowedValue.of(
-                                        value.getValue().getValue(),
-                                        value.getTimestamp(),
-                                        value.getWindows(),
-                                        value.getPane()));
-                            }
-                        }).returns(windowedValueCoder));
-            }
-        }
-
-        private Map<TupleTag<?>, Integer> transformTupleTagsToLabels(TupleTag<?> mainTag, Set<TupleTag<?>> secondaryTags) {
-            Map<TupleTag<?>, Integer> tagToLabelMap = Maps.newHashMap();
-            tagToLabelMap.put(mainTag, MAIN_TAG_INDEX);
-            int count = MAIN_TAG_INDEX + 1;
-            for (TupleTag<?> tag : secondaryTags) {
-                if (!tagToLabelMap.containsKey(tag)) {
-                    tagToLabelMap.put(tag, count++);
-                }
-            }
-            return tagToLabelMap;
-        }
-
-        private UnionCoder getIntermUnionCoder(Collection<PCollection<?>> taggedCollections) {
-            List<Coder<?>> outputCoders = Lists.newArrayList();
-            for (PCollection<?> coll : taggedCollections) {
-                outputCoders.add(coll.getCoder());
-            }
-            return UnionCoder.of(outputCoders);
-        }
-    }
-=======
 	// --------------------------------------------------------------------------------------------
 	//  Transform Translator Registry
 	// --------------------------------------------------------------------------------------------
@@ -704,5 +404,4 @@
 			return UnionCoder.of(outputCoders);
 		}
 	}
->>>>>>> 02c41c52
 }