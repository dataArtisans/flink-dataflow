/*
 * Copyright 2015 Data Artisans GmbH
 *
 * Licensed under the Apache License, Version 2.0 (the "License");
 * you may not use this file except in compliance with the License.
 * You may obtain a copy of the License at
 *
 *     http://www.apache.org/licenses/LICENSE-2.0
 *
 * Unless required by applicable law or agreed to in writing, software
 * distributed under the License is distributed on an "AS IS" BASIS,
 * WITHOUT WARRANTIES OR CONDITIONS OF ANY KIND, either express or implied.
 * See the License for the specific language governing permissions and
 * limitations under the License.
 */
package com.dataartisans.flink.dataflow.translation.wrappers.streaming;

import com.dataartisans.flink.dataflow.translation.types.CoderTypeInformation;
import com.dataartisans.flink.dataflow.translation.wrappers.SerializableFnAggregatorWrapper;
import com.dataartisans.flink.dataflow.translation.wrappers.streaming.state.*;
import com.google.cloud.dataflow.sdk.coders.*;
import com.google.cloud.dataflow.sdk.options.PipelineOptions;
import com.google.cloud.dataflow.sdk.runners.PipelineRunner;
import com.google.cloud.dataflow.sdk.transforms.Aggregator;
import com.google.cloud.dataflow.sdk.transforms.Combine;
import com.google.cloud.dataflow.sdk.transforms.DoFn;
import com.google.cloud.dataflow.sdk.transforms.windowing.BoundedWindow;
import com.google.cloud.dataflow.sdk.transforms.windowing.OutputTimeFn;
import com.google.cloud.dataflow.sdk.transforms.windowing.PaneInfo;
import com.google.cloud.dataflow.sdk.util.*;
import com.google.cloud.dataflow.sdk.values.*;
import com.google.common.base.Preconditions;
import com.google.common.collect.HashMultimap;
import com.google.common.collect.Multimap;
import org.apache.flink.api.common.accumulators.Accumulator;
import org.apache.flink.api.common.accumulators.AccumulatorHelper;
import org.apache.flink.core.memory.DataInputView;
import org.apache.flink.runtime.state.AbstractStateBackend;
import org.apache.flink.runtime.state.StateHandle;
import org.apache.flink.streaming.api.datastream.DataStream;
import org.apache.flink.streaming.api.datastream.KeyedStream;
import org.apache.flink.streaming.api.operators.*;
import org.apache.flink.streaming.api.watermark.Watermark;
import org.apache.flink.streaming.runtime.streamrecord.StreamRecord;
import org.apache.flink.streaming.runtime.tasks.StreamTaskState;
import org.apache.flink.util.Collector;
import org.joda.time.Instant;

import javax.annotation.Nullable;
import java.io.IOException;
import java.util.*;

/**
<<<<<<< HEAD
 * This class is the key class implementing all the windowing/triggering logic of Google Dataflow.
 * To provide full compatibility and support all the windowing/triggering combinations offered by
 * Dataflow, we opted for a strategy that uses the SDK's code for doing these operations
 * ({@link com.google.cloud.dataflow.sdk.util.GroupAlsoByWindowsDoFn}.
 * <p/>
=======
 * This class is the key class implementing all the windowing/triggering logic of Apache Beam.
 * To provide full compatibility and support for all the windowing/triggering combinations offered by
 * Beam, we opted for a strategy that uses the SDK's code for doing these operations. See the code in
 * ({@link com.google.cloud.dataflow.sdk.util.StreamingGroupAlsoByWindowsDoFn}.
 * <p>
>>>>>>> 0ea22e40
 * In a nutshell, when the execution arrives to this operator, we expect to have a stream <b>already
 * grouped by key</b>. Each of the elements that enter here, registers a timer
 * (see {@link TimerInternals#setTimer(TimerInternals.TimerData)} in the
 * {@link FlinkGroupAlsoByWindowWrapper#activeTimers}.
 * This is essentially a timestamp indicating when to trigger the computation over the window this
 * element belongs to.
 * <p/>
 * When a watermark arrives, all the registered timers are checked to see which ones are ready to
 * fire (see {@link FlinkGroupAlsoByWindowWrapper#processWatermark(Watermark)}). These are deregistered from
 * the {@link FlinkGroupAlsoByWindowWrapper#activeTimers}
 * list, and are fed into the {@link com.google.cloud.dataflow.sdk.util.GroupAlsoByWindowsDoFn}
 * for furhter processing.
 */
public class FlinkGroupAlsoByWindowWrapper<K, VIN, VACC, VOUT>
		extends AbstractStreamOperator<WindowedValue<KV<K, VOUT>>>
		implements OneInputStreamOperator<WindowedValue<KV<K, VIN>>, WindowedValue<KV<K, VOUT>>> {

	private static final long serialVersionUID = 1L;

	private transient PipelineOptions options;

	private transient CoderRegistry coderRegistry;

	private DoFn<KeyedWorkItem<K, VIN>, KV<K, VOUT>> operator;

	private ProcessContext context;

	private final WindowingStrategy<KV<K, VIN>, BoundedWindow> windowingStrategy;

	private final Combine.KeyedCombineFn<K, VIN, VACC, VOUT> combineFn;

	private final KvCoder<K, VIN> inputKvCoder;

	/**
	 * State is kept <b>per-key</b>. This data structure keeps this mapping between an active key, i.e. a
	 * key whose elements are currently waiting to be processed, and its associated state.
	 */
	private Map<K, FlinkStateInternals<K>> perKeyStateInternals = new HashMap<>();

	/**
	 * Timers waiting to be processed.
	 */
	private Map<K, Set<TimerInternals.TimerData>> activeTimers = new HashMap<>();

	private FlinkTimerInternals timerInternals = new FlinkTimerInternals();

	/**
	 * Creates an DataStream where elements are grouped in windows based on the specified windowing strategy.
	 * This method assumes that <b>elements are already grouped by key</b>.
	 * <p/>
	 * The difference with {@link #createForIterable(PipelineOptions, PCollection, KeyedStream)}
	 * is that this method assumes that a combiner function is provided
	 * (see {@link com.google.cloud.dataflow.sdk.transforms.Combine.KeyedCombineFn}).
	 * A combiner helps at increasing the speed and, in most of the cases, reduce the per-window state.
	 *
	 * @param options            the general job configuration options.
	 * @param input              the input Dataflow {@link com.google.cloud.dataflow.sdk.values.PCollection}.
	 * @param groupedStreamByKey the input stream, it is assumed to already be grouped by key.
	 * @param combiner           the combiner to be used.
	 * @param outputKvCoder      the type of the output values.
	 */
	public static <K, VIN, VACC, VOUT> DataStream<WindowedValue<KV<K, VOUT>>> create(
			PipelineOptions options,
			PCollection input,
			KeyedStream<WindowedValue<KV<K, VIN>>, K> groupedStreamByKey,
			Combine.KeyedCombineFn<K, VIN, VACC, VOUT> combiner,
			KvCoder<K, VOUT> outputKvCoder) {
		Preconditions.checkNotNull(options);

		KvCoder<K, VIN> inputKvCoder = (KvCoder<K, VIN>) input.getCoder();
		FlinkGroupAlsoByWindowWrapper windower = new FlinkGroupAlsoByWindowWrapper<>(options,
				input.getPipeline().getCoderRegistry(), input.getWindowingStrategy(), inputKvCoder, combiner);

		Coder<WindowedValue<KV<K, VOUT>>> windowedOutputElemCoder = WindowedValue.FullWindowedValueCoder.of(
				outputKvCoder,
				input.getWindowingStrategy().getWindowFn().windowCoder());

		CoderTypeInformation<WindowedValue<KV<K, VOUT>>> outputTypeInfo =
				new CoderTypeInformation<>(windowedOutputElemCoder);

		DataStream<WindowedValue<KV<K, VOUT>>> groupedByKeyAndWindow = groupedStreamByKey
				.transform("GroupByWindowWithCombiner",
						new CoderTypeInformation<>(outputKvCoder),
						windower)
				.returns(outputTypeInfo);

		return groupedByKeyAndWindow;
	}

	/**
	 * Creates an DataStream where elements are grouped in windows based on the specified windowing strategy.
	 * This method assumes that <b>elements are already grouped by key</b>.
	 * <p/>
	 * The difference with {@link #create(PipelineOptions, PCollection, KeyedStream, Combine.KeyedCombineFn, KvCoder)}
	 * is that this method assumes no combiner function
	 * (see {@link com.google.cloud.dataflow.sdk.transforms.Combine.KeyedCombineFn}).
	 *
	 * @param options            the general job configuration options.
	 * @param input              the input Dataflow {@link com.google.cloud.dataflow.sdk.values.PCollection}.
	 * @param groupedStreamByKey the input stream, it is assumed to already be grouped by key.
	 */
	public static <K, VIN> DataStream<WindowedValue<KV<K, Iterable<VIN>>>> createForIterable(
			PipelineOptions options,
			PCollection input,
			KeyedStream<WindowedValue<KV<K, VIN>>, K> groupedStreamByKey) {
		Preconditions.checkNotNull(options);

		KvCoder<K, VIN> inputKvCoder = (KvCoder<K, VIN>) input.getCoder();
		Coder<K> keyCoder = inputKvCoder.getKeyCoder();
		Coder<VIN> inputValueCoder = inputKvCoder.getValueCoder();

		FlinkGroupAlsoByWindowWrapper windower = new FlinkGroupAlsoByWindowWrapper(options,
				input.getPipeline().getCoderRegistry(), input.getWindowingStrategy(), inputKvCoder, null);

		Coder<Iterable<VIN>> valueIterCoder = IterableCoder.of(inputValueCoder);
		KvCoder<K, Iterable<VIN>> outputElemCoder = KvCoder.of(keyCoder, valueIterCoder);

		Coder<WindowedValue<KV<K, Iterable<VIN>>>> windowedOutputElemCoder = WindowedValue.FullWindowedValueCoder.of(
				outputElemCoder,
				input.getWindowingStrategy().getWindowFn().windowCoder());

		CoderTypeInformation<WindowedValue<KV<K, Iterable<VIN>>>> outputTypeInfo =
				new CoderTypeInformation<>(windowedOutputElemCoder);

		DataStream<WindowedValue<KV<K, Iterable<VIN>>>> groupedByKeyAndWindow = groupedStreamByKey
				.transform("GroupByWindow",
						new CoderTypeInformation<>(windowedOutputElemCoder),
						windower)
				.returns(outputTypeInfo);

		return groupedByKeyAndWindow;
	}

	public static <K, VIN, VACC, VOUT> FlinkGroupAlsoByWindowWrapper
	createForTesting(PipelineOptions options,
	                 CoderRegistry registry,
	                 WindowingStrategy<KV<K, VIN>, BoundedWindow> windowingStrategy,
	                 KvCoder<K, VIN> inputCoder,
	                 Combine.KeyedCombineFn<K, VIN, VACC, VOUT> combiner) {
		Preconditions.checkNotNull(options);

		return new FlinkGroupAlsoByWindowWrapper(options, registry, windowingStrategy, inputCoder, combiner);
	}

	private FlinkGroupAlsoByWindowWrapper(PipelineOptions options,
	                                      CoderRegistry registry,
	                                      WindowingStrategy<KV<K, VIN>, BoundedWindow> windowingStrategy,
	                                      KvCoder<K, VIN> inputCoder,
	                                      Combine.KeyedCombineFn<K, VIN, VACC, VOUT> combiner) {
		Preconditions.checkNotNull(options);

		this.options = Preconditions.checkNotNull(options);
		this.coderRegistry = Preconditions.checkNotNull(registry);
		this.inputKvCoder = Preconditions.checkNotNull(inputCoder);//(KvCoder<K, VIN>) input.getCoder();
		this.windowingStrategy = Preconditions.checkNotNull(windowingStrategy);//input.getWindowingStrategy();
		this.combineFn = combiner;
		this.operator = createGroupAlsoByWindowOperator();
		this.chainingStrategy = ChainingStrategy.ALWAYS;
	}

	@Override
	public void open() throws Exception {
		super.open();
		this.context = new ProcessContext(operator, new TimestampedCollector<>(output), this.timerInternals);
	}

	/**
	 * Create the adequate {@link com.google.cloud.dataflow.sdk.util.GroupAlsoByWindowsDoFn},
	 * <b> if not already created</b>.
	 * If a {@link com.google.cloud.dataflow.sdk.transforms.Combine.KeyedCombineFn} was provided, then
	 * a function with that combiner is created, so that elements are combined as they arrive. This is
	 * done for speed and (in most of the cases) for reduction of the per-window state.
	 */
	private <W extends BoundedWindow> DoFn<KeyedWorkItem<K, VIN>, KV<K, VOUT>> createGroupAlsoByWindowOperator() {
		if (this.operator == null) {
			if (this.combineFn == null) {
				// Thus VOUT == Iterable<VIN>
				Coder<VIN> inputValueCoder = inputKvCoder.getValueCoder();

				this.operator = (DoFn) GroupAlsoByWindowViaWindowSetDoFn.create(
						(WindowingStrategy<?, W>) this.windowingStrategy, SystemReduceFn.<K, VIN, W>buffering(inputValueCoder));
			} else {
				Coder<K> inputKeyCoder = inputKvCoder.getKeyCoder();

				AppliedCombineFn<K, VIN, VACC, VOUT> appliedCombineFn = AppliedCombineFn
						.withInputCoder(combineFn, coderRegistry, inputKvCoder);

				this.operator = GroupAlsoByWindowViaWindowSetDoFn.create(
						(WindowingStrategy<?, W>) this.windowingStrategy, SystemReduceFn.<K, VIN, VACC, VOUT, W>combining(inputKeyCoder, appliedCombineFn));
			}
		}
		return this.operator;
	}

	private void processKeyedWorkItem(KeyedWorkItem<K, VIN> workItem) throws Exception {
		context.setElement(workItem, getStateInternalsForKey(workItem.key()));

		// TODO: Ideally startBundle/finishBundle would be called when the operator is first used / about to be discarded.
		operator.startBundle(context);
		operator.processElement(context);
		operator.finishBundle(context);
	}

	@Override
	public void processElement(StreamRecord<WindowedValue<KV<K, VIN>>> element) throws Exception {
		ArrayList<WindowedValue<VIN>> elements = new ArrayList<>();
		elements.add(WindowedValue.of(element.getValue().getValue().getValue(), element.getValue().getTimestamp(),
				element.getValue().getWindows(), element.getValue().getPane()));
		processKeyedWorkItem(KeyedWorkItems.elementsWorkItem(element.getValue().getValue().getKey(), elements));
	}

	@Override
	public void processWatermark(Watermark mark) throws Exception {
		context.setCurrentInputWatermark(new Instant(mark.getTimestamp()));

		Multimap<K, TimerInternals.TimerData> timers = getTimersReadyToProcess(mark.getTimestamp());
		if (!timers.isEmpty()) {
			for (K key : timers.keySet()) {
				processKeyedWorkItem(KeyedWorkItems.<K, VIN>timersWorkItem(key, timers.get(key)));
			}
		}

		/**
		 * This is to take into account the different semantics of the Watermark in Flink and
		 * in Dataflow. To understand the reasoning behind the Dataflow semantics and its
		 * watermark holding logic, see the documentation of
		 * {@link WatermarkHold#addHold(ReduceFn.ProcessValueContext, boolean)}
		 * */
		long millis = Long.MAX_VALUE;
		for (FlinkStateInternals state : perKeyStateInternals.values()) {
			Instant watermarkHold = state.getWatermarkHold();
			if (watermarkHold != null && watermarkHold.getMillis() < millis) {
				millis = watermarkHold.getMillis();
			}
		}

		if (mark.getTimestamp() < millis) {
			millis = mark.getTimestamp();
		}

		context.setCurrentOutputWatermark(new Instant(millis));

		// Don't forget to re-emit the watermark for further operators down the line.
		// This is critical for jobs with multiple aggregation steps.
		// Imagine a job with a groupByKey() on key K1, followed by a map() that changes
		// the key K1 to K2, and another groupByKey() on K2. In this case, if the watermark
		// is not re-emitted, the second aggregation would never be triggered, and no result
		// will be produced.
		output.emitWatermark(new Watermark(millis));
	}

	@Override
	public void close() throws Exception {
		processWatermark(new Watermark(BoundedWindow.TIMESTAMP_MAX_VALUE.getMillis()));
		super.close();
	}

	private void registerActiveTimer(K key, TimerInternals.TimerData timer) {
		Set<TimerInternals.TimerData> timersForKey = activeTimers.get(key);
		if (timersForKey == null) {
			timersForKey = new HashSet<>();
		}
		timersForKey.add(timer);
		activeTimers.put(key, timersForKey);
	}

	private void unregisterActiveTimer(K key, TimerInternals.TimerData timer) {
		Set<TimerInternals.TimerData> timersForKey = activeTimers.get(key);
		if (timersForKey != null) {
			timersForKey.remove(timer);
			if (timersForKey.isEmpty()) {
				activeTimers.remove(key);
			} else {
				activeTimers.put(key, timersForKey);
			}
		}
	}

	/**
	 * Returns the list of timers that are ready to fire. These are the timers
	 * that are registered to be triggered at a time before the current watermark.
	 * We keep these timers in a Set, so that they are deduplicated, as the same
	 * timer can be registered multiple times.
	 */
	private Multimap<K, TimerInternals.TimerData> getTimersReadyToProcess(long currentWatermark) {

		// we keep the timers to return in a different list and launch them later
		// because we cannot prevent a trigger from registering another trigger,
		// which would lead to concurrent modification exception.
		Multimap<K, TimerInternals.TimerData> toFire = HashMultimap.create();

		Iterator<Map.Entry<K, Set<TimerInternals.TimerData>>> it = activeTimers.entrySet().iterator();
		while (it.hasNext()) {
			Map.Entry<K, Set<TimerInternals.TimerData>> keyWithTimers = it.next();

			Iterator<TimerInternals.TimerData> timerIt = keyWithTimers.getValue().iterator();
			while (timerIt.hasNext()) {
				TimerInternals.TimerData timerData = timerIt.next();
				if (timerData.getTimestamp().isBefore(currentWatermark)) {
					toFire.put(keyWithTimers.getKey(), timerData);
					timerIt.remove();
				}
			}

			if (keyWithTimers.getValue().isEmpty()) {
				it.remove();
			}
		}
		return toFire;
	}

	/**
	 * Gets the state associated with the specified key.
	 *
	 * @param key the key whose state we want.
	 * @return The {@link FlinkStateInternals}
	 * associated with that key.
	 */
	private FlinkStateInternals<K> getStateInternalsForKey(K key) {
		FlinkStateInternals<K> stateInternals = perKeyStateInternals.get(key);
		if (stateInternals == null) {
			Coder<? extends BoundedWindow> windowCoder = this.windowingStrategy.getWindowFn().windowCoder();
			OutputTimeFn<? super BoundedWindow> outputTimeFn = this.windowingStrategy.getWindowFn().getOutputTimeFn();
			stateInternals = new FlinkStateInternals<>(key, inputKvCoder.getKeyCoder(), windowCoder, outputTimeFn);
			perKeyStateInternals.put(key, stateInternals);
		}
		return stateInternals;
	}

	private class FlinkTimerInternals extends AbstractFlinkTimerInternals<K, VIN> {
		@Override
		public void setTimer(TimerData timerKey) {
			registerActiveTimer(context.element().key(), timerKey);
		}

		@Override
		public void deleteTimer(TimerData timerKey) {
			unregisterActiveTimer(context.element().key(), timerKey);
		}
	}

	private class ProcessContext extends GroupAlsoByWindowViaWindowSetDoFn<K, VIN, VOUT, ?, KeyedWorkItem<K, VIN>>.ProcessContext {

		private final FlinkTimerInternals timerInternals;

		private final TimestampedCollector<WindowedValue<KV<K, VOUT>>> collector;

		private FlinkStateInternals<K> stateInternals;

		private KeyedWorkItem<K, VIN> element;

		public ProcessContext(DoFn<KeyedWorkItem<K, VIN>, KV<K, VOUT>> function,
		                      TimestampedCollector<WindowedValue<KV<K, VOUT>>> outCollector,
		                      FlinkTimerInternals timerInternals) {
			function.super();
			super.setupDelegateAggregators();

			this.collector = Preconditions.checkNotNull(outCollector);
			this.timerInternals = Preconditions.checkNotNull(timerInternals);
		}

		public void setElement(KeyedWorkItem<K, VIN> element,
		                       FlinkStateInternals<K> stateForKey) {
			this.element = element;
			this.stateInternals = stateForKey;
		}

		public void setCurrentInputWatermark(Instant watermark) {
			this.timerInternals.setCurrentInputWatermark(watermark);
		}

		public void setCurrentOutputWatermark(Instant watermark) {
			this.timerInternals.setCurrentOutputWatermark(watermark);
		}

		@Override
		public KeyedWorkItem<K, VIN> element() {
			return this.element;
		}

		@Override
		public Instant timestamp() {
			throw new UnsupportedOperationException("timestamp() is not available when processing KeyedWorkItems.");
		}

		@Override
		public PipelineOptions getPipelineOptions() {
			// TODO: PipelineOptions need to be available on the workers.
			// Ideally they are captured as part of the pipeline.
			// For now, construct empty options so that StateContexts.createFromComponents
			// will yield a valid StateContext, which is needed to support the StateContext.window().
			if (options == null) {
				options = new PipelineOptions() {
					@Override
					public <T extends PipelineOptions> T as(Class<T> kls) {
						return null;
					}

					@Override
					public <T extends PipelineOptions> T cloneAs(Class<T> kls) {
						return null;
					}

					@Override
					public Class<? extends PipelineRunner<?>> getRunner() {
						return null;
					}

					@Override
					public void setRunner(Class<? extends PipelineRunner<?>> kls) {

					}

					@Override
					public CheckEnabled getStableUniqueNames() {
						return null;
					}

					@Override
					public void setStableUniqueNames(CheckEnabled enabled) {
					}
				};
			}
			return options;
		}

		@Override
		public void output(KV<K, VOUT> output) {
			throw new UnsupportedOperationException(
					"output() is not available when processing KeyedWorkItems.");
		}

		@Override
		public void outputWithTimestamp(KV<K, VOUT> output, Instant timestamp) {
			throw new UnsupportedOperationException(
					"outputWithTimestamp() is not available when processing KeyedWorkItems.");
		}

		@Override
		public PaneInfo pane() {
			throw new UnsupportedOperationException("pane() is not available when processing KeyedWorkItems.");
		}

		@Override
		public BoundedWindow window() {
			throw new UnsupportedOperationException(
					"window() is not available when processing KeyedWorkItems.");
		}

		@Override
		public WindowingInternals<KeyedWorkItem<K, VIN>, KV<K, VOUT>> windowingInternals() {
			return new WindowingInternals<KeyedWorkItem<K, VIN>, KV<K, VOUT>>() {

				@Override
				public com.google.cloud.dataflow.sdk.util.state.StateInternals stateInternals() {
					return stateInternals;
				}

				@Override
				public void outputWindowedValue(KV<K, VOUT> output, Instant timestamp, Collection<? extends BoundedWindow> windows, PaneInfo pane) {
					// TODO: No need to represent timestamp twice.
					// collector.setAbsoluteTimestamp(timestamp.getMillis());
					collector.setAbsoluteTimestamp(0);
					collector.collect(WindowedValue.of(output, timestamp, windows, pane));
				}

				@Override
				public TimerInternals timerInternals() {
					return timerInternals;
				}

				@Override
				public Collection<? extends BoundedWindow> windows() {
					throw new UnsupportedOperationException("windows() is not available in Streaming mode.");
				}

				@Override
				public PaneInfo pane() {
					throw new UnsupportedOperationException("pane() is not available in Streaming mode.");
				}

				@Override
				public <T> void writePCollectionViewData(TupleTag<?> tag, Iterable<WindowedValue<T>> data, Coder<T> elemCoder) throws IOException {
					throw new RuntimeException("writePCollectionViewData() not available in Streaming mode.");
				}

				@Override
				public <T> T sideInput(PCollectionView<T> view, BoundedWindow mainInputWindow) {
					throw new RuntimeException("sideInput() is not available in Streaming mode.");
				}
			};
		}

		@Override
		public <T> T sideInput(PCollectionView<T> view) {
			throw new RuntimeException("sideInput() is not supported in Streaming mode.");
		}

		@Override
		public <T> void sideOutput(TupleTag<T> tag, T output) {
			// ignore the side output, this can happen when a user does not register
			// side outputs but then outputs using a freshly created TupleTag.
			throw new RuntimeException("sideOutput() is not available when grouping by window.");
		}

		@Override
		public <T> void sideOutputWithTimestamp(TupleTag<T> tag, T output, Instant timestamp) {
			sideOutput(tag, output);
		}

		@Override
		protected <AggInputT, AggOutputT> Aggregator<AggInputT, AggOutputT> createAggregatorInternal(String name, Combine.CombineFn<AggInputT, ?, AggOutputT> combiner) {
			Accumulator acc = getRuntimeContext().getAccumulator(name);
			if (acc != null) {
				AccumulatorHelper.compareAccumulatorTypes(name,
						SerializableFnAggregatorWrapper.class, acc.getClass());
				return (Aggregator<AggInputT, AggOutputT>) acc;
			}

			SerializableFnAggregatorWrapper<AggInputT, AggOutputT> accumulator =
					new SerializableFnAggregatorWrapper<>(combiner);
			getRuntimeContext().addAccumulator(name, accumulator);
			return accumulator;
		}
	}

	//////////////				Checkpointing implementation				////////////////

	@Override
	public StreamTaskState snapshotOperatorState(long checkpointId, long timestamp) throws Exception {
		StreamTaskState taskState = super.snapshotOperatorState(checkpointId, timestamp);
		AbstractStateBackend.CheckpointStateOutputView out = getStateBackend().createCheckpointStateOutputView(checkpointId, timestamp);
		StateCheckpointWriter writer = StateCheckpointWriter.create(out);
		Coder<K> keyCoder = inputKvCoder.getKeyCoder();

		// checkpoint the timers
		StateCheckpointUtils.encodeTimers(activeTimers, writer, keyCoder);

		// checkpoint the state
		StateCheckpointUtils.encodeState(perKeyStateInternals, writer, keyCoder);

		// checkpoint the timerInternals
		context.timerInternals.encodeTimerInternals(context, writer,
				inputKvCoder, windowingStrategy.getWindowFn().windowCoder());

		taskState.setOperatorState(out.closeAndGetHandle());
		return taskState;
	}

	@Override
	public void restoreState(StreamTaskState taskState, long recoveryTimestamp) throws Exception {
		super.restoreState(taskState, recoveryTimestamp);

		final ClassLoader userClassloader = getUserCodeClassloader();

		Coder<? extends BoundedWindow> windowCoder = this.windowingStrategy.getWindowFn().windowCoder();
		Coder<K> keyCoder = inputKvCoder.getKeyCoder();

		@SuppressWarnings("unchecked")
		StateHandle<DataInputView> inputState = (StateHandle<DataInputView>) taskState.getOperatorState();
		DataInputView in = inputState.getState(userClassloader);
		StateCheckpointReader reader = new StateCheckpointReader(in);

		// restore the timers
		this.activeTimers = StateCheckpointUtils.decodeTimers(reader, windowCoder, keyCoder);

		// restore the state
		this.perKeyStateInternals = StateCheckpointUtils.decodeState(
				reader, windowingStrategy.getOutputTimeFn(), keyCoder, windowCoder, userClassloader);

		// restore the timerInternals.
		this.timerInternals.restoreTimerInternals(reader, inputKvCoder, windowCoder);
	}
}<|MERGE_RESOLUTION|>--- conflicted
+++ resolved
@@ -51,19 +51,11 @@
 import java.util.*;
 
 /**
-<<<<<<< HEAD
- * This class is the key class implementing all the windowing/triggering logic of Google Dataflow.
- * To provide full compatibility and support all the windowing/triggering combinations offered by
- * Dataflow, we opted for a strategy that uses the SDK's code for doing these operations
- * ({@link com.google.cloud.dataflow.sdk.util.GroupAlsoByWindowsDoFn}.
- * <p/>
-=======
  * This class is the key class implementing all the windowing/triggering logic of Apache Beam.
  * To provide full compatibility and support for all the windowing/triggering combinations offered by
  * Beam, we opted for a strategy that uses the SDK's code for doing these operations. See the code in
- * ({@link com.google.cloud.dataflow.sdk.util.StreamingGroupAlsoByWindowsDoFn}.
- * <p>
->>>>>>> 0ea22e40
+ * ({@link com.google.cloud.dataflow.sdk.util.GroupAlsoByWindowsDoFn}.
+ * <p/>
  * In a nutshell, when the execution arrives to this operator, we expect to have a stream <b>already
  * grouped by key</b>. Each of the elements that enter here, registers a timer
  * (see {@link TimerInternals#setTimer(TimerInternals.TimerData)} in the
